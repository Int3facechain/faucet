--- conflicted
+++ resolved
@@ -50,77 +50,10 @@
             }
         },
         {
-<<<<<<< HEAD
-            name: "Stargaze-elgafar-1",
-            endpoint: {
-                // make sure that CORS is enabled in rpc section in config.toml
-                // cors_allowed_origins = ["*"]
-                rpc_endpoint: "https://rpc.elgafar-1.stargaze-apis.com:443",
-            },
-            sender: {
-                mnemonic: "wise rule method circle general over tool exhibit over group nuclear meat inform rival before short inner bind short enact team dinner swift ritual",
-                option: {
-                    hdPaths: [stringToPath("m/44'/118'/0'/0/0")],
-                    prefix: "stars"
-                }
-            },
-            tx: {
-                amount: {
-                    denom: "ustars",
-                    amount: "10000000"
-                },
-                fee: {
-                    amount: [
-                        {
-                            amount: "100000",
-                            denom: "ustars"
-                        }
-                    ],
-                    gas: "200000"
-                },
-            },
-            limit: {
-                // how many times each wallet address is allowed in a window(24h)
-                address: 1, 
-                // how many times each ip is allowed in a window(24h),
-                // if you use proxy, double check if the req.ip is return client's ip.
-                ip: 10 
-            }
-        },
-        {
-            name: "Juno-uni-6",
-            endpoint: {
-                // make sure that CORS is enabled in rpc section in config.toml
-                // cors_allowed_origins = ["*"]
-                rpc_endpoint: "https://rpc.uni.junonetwork.io/",
-            },
-            sender: {
-                mnemonic: "wise rule method circle general over tool exhibit over group nuclear meat inform rival before short inner bind short enact team dinner swift ritual",
-                option: {
-                    hdPaths: [stringToPath("m/44'/118'/0'/0/0")],
-                    prefix: "juno"
-                }
-            },
-            tx: {
-                amount: {
-                    denom: "ujunox",
-                    amount: "10000000"
-                },
-                fee: {
-                    amount: [
-                        {
-                            amount: "100000",
-                            denom: "ujunox"
-                        }
-                    ],
-                    gas: "200000"
-                },
-=======
             type: 'Ethermint',
             ids: {
                 chainId: 1818,
                 cosmosChainId: 'sidechain_1818-1',
->>>>>>> 23eaeed3
             },
             name: "Proxima",
             endpoint: {
