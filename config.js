
import { stringToPath } from '@cosmjs/crypto'

export default {
    port: 80, // http port 
    db: {
        path: "./db/faucet.db" // save request states 
    },
    project: {
        name: "Ping Testnet",
        logo: "https://ping.pub/logo.svg",
        deployer: `<a href="#">Your Brand</a>`
    },
<<<<<<< HEAD
    "blockchain": {
        "chainId": 9000,
        "cosmosChainId": 'evmos_9000-4',
        // make sure that CORS is enabled in lcd section in config.toml
        // cors_allowed_origins = ["*"]
        "endpoint": "https://rest.bd.evmos.dev:1317",

    },
    "sender": {
        "mnemonic": "surround miss nominee dream gap cross assault thank captain prosper drop duty group candy wealth weather scale put",
        "option": {
            "hdPaths": "m/44'/60'/0'/0/0",
            "prefix": "evmos"
        }
    },
    "tx": {
        "amount": {
            "denom": "aevmos",
            "amount": "10000"
=======
    blockchain: {
        // make sure that CORS is enabled in rpc section in config.toml
        // cors_allowed_origins = ["*"]
        rpc_endpoint: "https://rpc.sentry-02.theta-testnet.polypore.xyz",

    },
    sender: {
        mnemonic: "surround miss nominee dream gap cross assault thank captain prosper drop duty group candy wealth weather scale put",
        option: {
            hdPaths: [stringToPath("m/44'/118'/0'/0/0")],
            prefix: "cosmos"
        }
    },
    tx: {
        amount: {
            denom: "uatom",
            amount: "10000"
>>>>>>> 7083eed6
        },
        fee: {
            amount: [
                {
<<<<<<< HEAD
                    "amount": "1000",
                    "denom": "aevmos"
=======
                    amount: "1000",
                    denom: "uatom"
>>>>>>> 7083eed6
                }
            ],
            gas: "200000"
        },
    },
    limit: {
        address: 10, // wallet address
        ip: 2
    }
}<|MERGE_RESOLUTION|>--- conflicted
+++ resolved
@@ -11,56 +11,32 @@
         logo: "https://ping.pub/logo.svg",
         deployer: `<a href="#">Your Brand</a>`
     },
-<<<<<<< HEAD
-    "blockchain": {
-        "chainId": 9000,
-        "cosmosChainId": 'evmos_9000-4',
+    blockchain: {
+        chainId: 9000,
+        cosmosChainId: 'evmos_9000-4',
         // make sure that CORS is enabled in lcd section in config.toml
         // cors_allowed_origins = ["*"]
-        "endpoint": "https://rest.bd.evmos.dev:1317",
-
-    },
-    "sender": {
-        "mnemonic": "surround miss nominee dream gap cross assault thank captain prosper drop duty group candy wealth weather scale put",
-        "option": {
-            "hdPaths": "m/44'/60'/0'/0/0",
-            "prefix": "evmos"
-        }
-    },
-    "tx": {
-        "amount": {
-            "denom": "aevmos",
-            "amount": "10000"
-=======
-    blockchain: {
-        // make sure that CORS is enabled in rpc section in config.toml
-        // cors_allowed_origins = ["*"]
-        rpc_endpoint: "https://rpc.sentry-02.theta-testnet.polypore.xyz",
+        endpoint: "https://rest.bd.evmos.dev:1317",
 
     },
     sender: {
         mnemonic: "surround miss nominee dream gap cross assault thank captain prosper drop duty group candy wealth weather scale put",
         option: {
-            hdPaths: [stringToPath("m/44'/118'/0'/0/0")],
-            prefix: "cosmos"
+            hdPaths: "m/44'/60'/0'/0/0",
+            prefix: "evmos"
         }
     },
     tx: {
         amount: {
             denom: "uatom",
             amount: "10000"
->>>>>>> 7083eed6
+
         },
         fee: {
             amount: [
                 {
-<<<<<<< HEAD
-                    "amount": "1000",
-                    "denom": "aevmos"
-=======
                     amount: "1000",
-                    denom: "uatom"
->>>>>>> 7083eed6
+                    denom: "aevmos"
                 }
             ],
             gas: "200000"
